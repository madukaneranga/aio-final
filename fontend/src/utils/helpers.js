--- conflicted
+++ resolved
@@ -152,10 +152,7 @@
   service: 'https://images.unsplash.com/photo-1556761175-4b46a572b786?w=400&h=300&fit=crop',
   store: 'https://images.unsplash.com/photo-1441986300917-64674bd600d8?w=400&h=300&fit=crop',
   user: 'https://images.unsplash.com/photo-1472099645785-5658abf4ff4e?w=400&h=400&fit=crop'
-<<<<<<< HEAD
-=======
-
->>>>>>> a278b34a
+
 };
 
 //violations  check
@@ -187,9 +184,8 @@
   }
 
   return violations;
-<<<<<<< HEAD
-=======
-};
+};
+
 
 export const extractSocialInfo = (url) => {
   try {
@@ -245,5 +241,4 @@
     return null;
   }
 
->>>>>>> a278b34a
 };